--- conflicted
+++ resolved
@@ -12,11 +12,7 @@
 
 This library supports `go.mod` with the import `go.bug.st/serial`.
 
-<<<<<<< HEAD
-If you came from the pre-`go.mod` era please update your import paths from `go.bug.st/serial.v1` to `go.bug.st/serial` to receive new updates. Anyway, the latest `v1` release should still be available using the old import.
-=======
 If you came from the pre-`go.mod` era please update your import paths from `go.bug.st/serial.v1` to `go.bug.st/serial` to receive updates. The latest `v1` release is still available using the old import path.
->>>>>>> c18d3878
 
 ## Credits
 
