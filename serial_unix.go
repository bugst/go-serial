//
// Copyright 2014-2020 Cristian Maglie. All rights reserved.
// Use of this source code is governed by a BSD-style
// license that can be found in the LICENSE file.
//

// +build linux darwin freebsd openbsd

package serial

import (
	"io/ioutil"
	"regexp"
	"strings"
	"sync"
	"unsafe"

	"go.bug.st/serial/unixutils"
	"golang.org/x/sys/unix"
)

type unixPort struct {
	handle int

	closeLock   sync.RWMutex
	closeSignal *unixutils.Pipe
	opened      bool
}

func (port *unixPort) Close() error {
	// Close port
	port.releaseExclusiveAccess()
	if err := unix.Close(port.handle); err != nil {
		return err
	}
	port.opened = false

	if port.closeSignal != nil {
		// Send close signal to all pending reads (if any)
		port.closeSignal.Write([]byte{0})

		// Wait for all readers to complete
		port.closeLock.Lock()
		defer port.closeLock.Unlock()

		// Close signaling pipe
		if err := port.closeSignal.Close(); err != nil {
			return err
		}
	}
	return nil
}

func (port *unixPort) Read(p []byte) (int, error) {
	port.closeLock.RLock()
	defer port.closeLock.RUnlock()
	if !port.opened {
		return 0, &PortError{code: PortClosed}
	}

	fds := unixutils.NewFDSet(port.handle, port.closeSignal.ReadFD())
	for {
		res, err := unixutils.Select(fds, nil, fds, -1)
		if err == unix.EINTR {
			continue
		}
		if err != nil {
			return 0, err
		}
		if res.IsReadable(port.closeSignal.ReadFD()) {
			return 0, &PortError{code: PortClosed}
		}
		n, err := unix.Read(port.handle, p)
		if err == unix.EINTR {
			continue
		}
		return n, err
	}
<<<<<<< HEAD
=======
	n, err = unix.Read(port.handle, p)
	if n < 0 {
		n = 0
	}
	return
>>>>>>> 526a15e7
}

func (port *unixPort) Write(p []byte) (n int, err error) {
	n, err = unix.Write(port.handle, p)
	if n < 0 {
		n = 0
	}
	return
}

func (port *unixPort) ResetInputBuffer() error {
	return ioctl(port.handle, ioctlTcflsh, unix.TCIFLUSH)
}

func (port *unixPort) ResetOutputBuffer() error {
	return ioctl(port.handle, ioctlTcflsh, unix.TCOFLUSH)
}

func (port *unixPort) SetMode(mode *Mode) error {
	settings, err := port.getTermSettings()
	if err != nil {
		return err
	}
	if err := setTermSettingsBaudrate(mode.BaudRate, settings); err != nil {
		return err
	}
	if err := setTermSettingsParity(mode.Parity, settings); err != nil {
		return err
	}
	if err := setTermSettingsDataBits(mode.DataBits, settings); err != nil {
		return err
	}
	if err := setTermSettingsStopBits(mode.StopBits, settings); err != nil {
		return err
	}
	return port.setTermSettings(settings)
}

func (port *unixPort) SetDTR(dtr bool) error {
	status, err := port.getModemBitsStatus()
	if err != nil {
		return err
	}
	if dtr {
		status |= unix.TIOCM_DTR
	} else {
		status &^= unix.TIOCM_DTR
	}
	return port.setModemBitsStatus(status)
}

func (port *unixPort) SetRTS(rts bool) error {
	status, err := port.getModemBitsStatus()
	if err != nil {
		return err
	}
	if rts {
		status |= unix.TIOCM_RTS
	} else {
		status &^= unix.TIOCM_RTS
	}
	return port.setModemBitsStatus(status)
}

func (port *unixPort) GetModemStatusBits() (*ModemStatusBits, error) {
	status, err := port.getModemBitsStatus()
	if err != nil {
		return nil, err
	}
	return &ModemStatusBits{
		CTS: (status & unix.TIOCM_CTS) != 0,
		DCD: (status & unix.TIOCM_CD) != 0,
		DSR: (status & unix.TIOCM_DSR) != 0,
		RI:  (status & unix.TIOCM_RI) != 0,
	}, nil
}

func nativeOpen(portName string, mode *Mode) (*unixPort, error) {
	h, err := unix.Open(portName, unix.O_RDWR|unix.O_NOCTTY|unix.O_NDELAY, 0)
	if err != nil {
		switch err {
		case unix.EBUSY:
			return nil, &PortError{code: PortBusy}
		case unix.EACCES:
			return nil, &PortError{code: PermissionDenied}
		}
		return nil, err
	}
	port := &unixPort{
		handle: h,
		opened: true,
	}

	// Setup serial port
	if port.SetMode(mode) != nil {
		port.Close()
		return nil, &PortError{code: InvalidSerialPort}
	}

	settings, err := port.getTermSettings()
	if err != nil {
		port.Close()
		return nil, &PortError{code: InvalidSerialPort}
	}

	// Set raw mode
	setRawMode(settings)

	// Explicitly disable RTS/CTS flow control
	setTermSettingsCtsRts(false, settings)

	if port.setTermSettings(settings) != nil {
		port.Close()
		return nil, &PortError{code: InvalidSerialPort}
	}

	unix.SetNonblock(h, false)

	port.acquireExclusiveAccess()

	// This pipe is used as a signal to cancel blocking Read
	pipe := &unixutils.Pipe{}
	if err := pipe.Open(); err != nil {
		port.Close()
		return nil, &PortError{code: InvalidSerialPort, causedBy: err}
	}
	port.closeSignal = pipe

	return port, nil
}

func nativeGetPortsList() ([]string, error) {
	files, err := ioutil.ReadDir(devFolder)
	if err != nil {
		return nil, err
	}

	ports := make([]string, 0, len(files))
	for _, f := range files {
		// Skip folders
		if f.IsDir() {
			continue
		}

		// Keep only devices with the correct name
		match, err := regexp.MatchString(regexFilter, f.Name())
		if err != nil {
			return nil, err
		}
		if !match {
			continue
		}

		portName := devFolder + "/" + f.Name()

		// Check if serial port is real or is a placeholder serial port "ttySxx"
		if strings.HasPrefix(f.Name(), "ttyS") {
			port, err := nativeOpen(portName, &Mode{})
			if err != nil {
				serr, ok := err.(*PortError)
				if ok && serr.Code() == InvalidSerialPort {
					continue
				}
			} else {
				port.Close()
			}
		}

		// Save serial port in the resulting list
		ports = append(ports, portName)
	}

	return ports, nil
}

// termios manipulation functions

func setTermSettingsBaudrate(speed int, settings *unix.Termios) error {
	baudrate, ok := baudrateMap[speed]
	if !ok {
		return &PortError{code: InvalidSpeed}
	}
	// revert old baudrate
	for _, rate := range baudrateMap {
		settings.Cflag &^= rate
	}
	// set new baudrate
	settings.Cflag |= baudrate
	settings.Ispeed = toTermiosSpeedType(baudrate)
	settings.Ospeed = toTermiosSpeedType(baudrate)
	return nil
}

func setTermSettingsParity(parity Parity, settings *unix.Termios) error {
	switch parity {
	case NoParity:
		settings.Cflag &^= unix.PARENB
		settings.Cflag &^= unix.PARODD
		settings.Cflag &^= tcCMSPAR
		settings.Iflag &^= unix.INPCK
	case OddParity:
		settings.Cflag |= unix.PARENB
		settings.Cflag |= unix.PARODD
		settings.Cflag &^= tcCMSPAR
		settings.Iflag |= unix.INPCK
	case EvenParity:
		settings.Cflag |= unix.PARENB
		settings.Cflag &^= unix.PARODD
		settings.Cflag &^= tcCMSPAR
		settings.Iflag |= unix.INPCK
	case MarkParity:
		if tcCMSPAR == 0 {
			return &PortError{code: InvalidParity}
		}
		settings.Cflag |= unix.PARENB
		settings.Cflag |= unix.PARODD
		settings.Cflag |= tcCMSPAR
		settings.Iflag |= unix.INPCK
	case SpaceParity:
		if tcCMSPAR == 0 {
			return &PortError{code: InvalidParity}
		}
		settings.Cflag |= unix.PARENB
		settings.Cflag &^= unix.PARODD
		settings.Cflag |= tcCMSPAR
		settings.Iflag |= unix.INPCK
	default:
		return &PortError{code: InvalidParity}
	}
	return nil
}

func setTermSettingsDataBits(bits int, settings *unix.Termios) error {
	databits, ok := databitsMap[bits]
	if !ok {
		return &PortError{code: InvalidDataBits}
	}
	// Remove previous databits setting
	settings.Cflag &^= unix.CSIZE
	// Set requested databits
	settings.Cflag |= databits
	return nil
}

func setTermSettingsStopBits(bits StopBits, settings *unix.Termios) error {
	switch bits {
	case OneStopBit:
		settings.Cflag &^= unix.CSTOPB
	case OnePointFiveStopBits:
		return &PortError{code: InvalidStopBits}
	case TwoStopBits:
		settings.Cflag |= unix.CSTOPB
	default:
		return &PortError{code: InvalidStopBits}
	}
	return nil
}

func setTermSettingsCtsRts(enable bool, settings *unix.Termios) {
	if enable {
		settings.Cflag |= tcCRTSCTS
	} else {
		settings.Cflag &^= tcCRTSCTS
	}
}

func setRawMode(settings *unix.Termios) {
	// Set local mode
	settings.Cflag |= unix.CREAD
	settings.Cflag |= unix.CLOCAL

	// Set raw mode
	settings.Lflag &^= unix.ICANON
	settings.Lflag &^= unix.ECHO
	settings.Lflag &^= unix.ECHOE
	settings.Lflag &^= unix.ECHOK
	settings.Lflag &^= unix.ECHONL
	settings.Lflag &^= unix.ECHOCTL
	settings.Lflag &^= unix.ECHOPRT
	settings.Lflag &^= unix.ECHOKE
	settings.Lflag &^= unix.ISIG
	settings.Lflag &^= unix.IEXTEN

	settings.Iflag &^= unix.IXON
	settings.Iflag &^= unix.IXOFF
	settings.Iflag &^= unix.IXANY
	settings.Iflag &^= unix.INPCK
	settings.Iflag &^= unix.IGNPAR
	settings.Iflag &^= unix.PARMRK
	settings.Iflag &^= unix.ISTRIP
	settings.Iflag &^= unix.IGNBRK
	settings.Iflag &^= unix.BRKINT
	settings.Iflag &^= unix.INLCR
	settings.Iflag &^= unix.IGNCR
	settings.Iflag &^= unix.ICRNL
	settings.Iflag &^= tcIUCLC

	settings.Oflag &^= unix.OPOST

	// Block reads until at least one char is available (no timeout)
	settings.Cc[unix.VMIN] = 1
	settings.Cc[unix.VTIME] = 0
}

// native syscall wrapper functions

func (port *unixPort) getTermSettings() (*unix.Termios, error) {
	settings := &unix.Termios{}
	err := ioctl(port.handle, ioctlTcgetattr, uintptr(unsafe.Pointer(settings)))
	return settings, err
}

func (port *unixPort) setTermSettings(settings *unix.Termios) error {
	return ioctl(port.handle, ioctlTcsetattr, uintptr(unsafe.Pointer(settings)))
}

func (port *unixPort) getModemBitsStatus() (int, error) {
	var status int
	err := ioctl(port.handle, unix.TIOCMGET, uintptr(unsafe.Pointer(&status)))
	return status, err
}

func (port *unixPort) setModemBitsStatus(status int) error {
	return ioctl(port.handle, unix.TIOCMSET, uintptr(unsafe.Pointer(&status)))
}

func (port *unixPort) acquireExclusiveAccess() error {
	return ioctl(port.handle, unix.TIOCEXCL, 0)
}

func (port *unixPort) releaseExclusiveAccess() error {
	return ioctl(port.handle, unix.TIOCNXCL, 0)
}<|MERGE_RESOLUTION|>--- conflicted
+++ resolved
@@ -74,16 +74,11 @@
 		if err == unix.EINTR {
 			continue
 		}
+		if n < 0 {
+			n = 0
+		}
 		return n, err
 	}
-<<<<<<< HEAD
-=======
-	n, err = unix.Read(port.handle, p)
-	if n < 0 {
-		n = 0
-	}
-	return
->>>>>>> 526a15e7
 }
 
 func (port *unixPort) Write(p []byte) (n int, err error) {
