//
// Copyright 2014-2017 Cristian Maglie. All rights reserved.
// Use of this source code is governed by a BSD-style
// license that can be found in the LICENSE file.
//

// +build linux darwin freebsd openbsd

package serial // import "go.bug.st/serial.v1"

import (
	"io/ioutil"
	"regexp"
	"strings"
	"sync"
<<<<<<< HEAD
	"sync/atomic"
	"syscall"
=======
>>>>>>> eae1344f
	"unsafe"

	"golang.org/x/sys/unix"

	"go.bug.st/serial.v1/unixutils"
)

type unixPort struct {
	handle int

	closeLock   sync.RWMutex
	closeSignal *unixutils.Pipe
	opened      uint32
}

func (port *unixPort) Close() error {
	if !atomic.CompareAndSwapUint32(&port.opened, 1, 0) {
		return &PortError{code: PortClosed}
	}
	// Close port
	port.releaseExclusiveAccess()
	if err := unix.Close(port.handle); err != nil {
		return err
	}

	if port.closeSignal != nil {
		// Send close signal to all pending reads (if any)
		port.closeSignal.Write([]byte{0})

		// Wait for all readers to complete
		port.closeLock.Lock()
		defer port.closeLock.Unlock()

		// Close signaling pipe
		if err := port.closeSignal.Close(); err != nil {
			return err
		}
	}
	return nil
}

func (port *unixPort) Read(p []byte) (n int, err error) {
	port.closeLock.RLock()
	defer port.closeLock.RUnlock()
	if atomic.LoadUint32(&port.opened) != 1 {
		return 0, &PortError{code: PortClosed}
	}

	fds := unixutils.NewFDSet(port.handle, port.closeSignal.ReadFD())
	res, err := unixutils.Select(fds, nil, fds, -1)
	if err != nil {
		return 0, err
	}
	if res.IsReadable(port.closeSignal.ReadFD()) {
		return 0, &PortError{code: PortClosed}
	}
	return unix.Read(port.handle, p)
}

func (port *unixPort) Write(p []byte) (n int, err error) {
	return unix.Write(port.handle, p)
}

func (port *unixPort) ResetInputBuffer() error {
	return ioctl(port.handle, ioctlTcflsh, unix.TCIFLUSH)
}

func (port *unixPort) ResetOutputBuffer() error {
	return ioctl(port.handle, ioctlTcflsh, unix.TCOFLUSH)
}

func (port *unixPort) SetMode(mode *Mode) error {
	settings, err := port.getTermSettings()
	if err != nil {
		return err
	}
	if err := setTermSettingsBaudrate(mode.BaudRate, settings); err != nil {
		return err
	}
	if err := setTermSettingsParity(mode.Parity, settings); err != nil {
		return err
	}
	if err := setTermSettingsDataBits(mode.DataBits, settings); err != nil {
		return err
	}
	if err := setTermSettingsStopBits(mode.StopBits, settings); err != nil {
		return err
	}
	return port.setTermSettings(settings)
}

func (port *unixPort) SetDTR(dtr bool) error {
	status, err := port.getModemBitsStatus()
	if err != nil {
		return err
	}
	if dtr {
		status |= unix.TIOCM_DTR
	} else {
		status &^= unix.TIOCM_DTR
	}
	return port.setModemBitsStatus(status)
}

func (port *unixPort) SetRTS(rts bool) error {
	status, err := port.getModemBitsStatus()
	if err != nil {
		return err
	}
	if rts {
		status |= unix.TIOCM_RTS
	} else {
		status &^= unix.TIOCM_RTS
	}
	return port.setModemBitsStatus(status)
}

func (port *unixPort) GetModemStatusBits() (*ModemStatusBits, error) {
	status, err := port.getModemBitsStatus()
	if err != nil {
		return nil, err
	}
	return &ModemStatusBits{
		CTS: (status & unix.TIOCM_CTS) != 0,
		DCD: (status & unix.TIOCM_CD) != 0,
		DSR: (status & unix.TIOCM_DSR) != 0,
		RI:  (status & unix.TIOCM_RI) != 0,
	}, nil
}

func nativeOpen(portName string, mode *Mode) (*unixPort, error) {
	h, err := unix.Open(portName, unix.O_RDWR|unix.O_NOCTTY|unix.O_NDELAY, 0)
	if err != nil {
		switch err {
		case unix.EBUSY:
			return nil, &PortError{code: PortBusy}
		case unix.EACCES:
			return nil, &PortError{code: PermissionDenied}
		}
		return nil, err
	}
	port := &unixPort{
		handle: h,
		opened: 1,
	}

	// Setup serial port
	if port.SetMode(mode) != nil {
		port.Close()
		return nil, &PortError{code: InvalidSerialPort}
	}

	settings, err := port.getTermSettings()
	if err != nil {
		port.Close()
		return nil, &PortError{code: InvalidSerialPort}
	}

	// Set raw mode
	setRawMode(settings)

	// Explicitly disable RTS/CTS flow control
	setTermSettingsCtsRts(false, settings)

	if port.setTermSettings(settings) != nil {
		port.Close()
		return nil, &PortError{code: InvalidSerialPort}
	}

	unix.SetNonblock(h, false)

	port.acquireExclusiveAccess()

	// This pipe is used as a signal to cancel blocking Read
	pipe := &unixutils.Pipe{}
	if err := pipe.Open(); err != nil {
		port.Close()
		return nil, &PortError{code: InvalidSerialPort, causedBy: err}
	}
	port.closeSignal = pipe

	return port, nil
}

func nativeGetPortsList() ([]string, error) {
	files, err := ioutil.ReadDir(devFolder)
	if err != nil {
		return nil, err
	}

	ports := make([]string, 0, len(files))
	for _, f := range files {
		// Skip folders
		if f.IsDir() {
			continue
		}

		// Keep only devices with the correct name
		match, err := regexp.MatchString(regexFilter, f.Name())
		if err != nil {
			return nil, err
		}
		if !match {
			continue
		}

		portName := devFolder + "/" + f.Name()

		// Check if serial port is real or is a placeholder serial port "ttySxx"
		if strings.HasPrefix(f.Name(), "ttyS") {
			port, err := nativeOpen(portName, &Mode{})
			if err != nil {
				serr, ok := err.(*PortError)
				if ok && serr.Code() == InvalidSerialPort {
					continue
				}
			} else {
				port.Close()
			}
		}

		// Save serial port in the resulting list
		ports = append(ports, portName)
	}

	return ports, nil
}

// termios manipulation functions

func setTermSettingsBaudrate(speed int, settings *unix.Termios) error {
	baudrate, ok := baudrateMap[speed]
	if !ok {
		return &PortError{code: InvalidSpeed}
	}
	// revert old baudrate
	for _, rate := range baudrateMap {
		settings.Cflag &^= rate
	}
	// set new baudrate
	settings.Cflag |= baudrate
	settings.Ispeed = toTermiosSpeedType(baudrate)
	settings.Ospeed = toTermiosSpeedType(baudrate)
	return nil
}

func setTermSettingsParity(parity Parity, settings *unix.Termios) error {
	switch parity {
	case NoParity:
		settings.Cflag &^= unix.PARENB
		settings.Cflag &^= unix.PARODD
		settings.Cflag &^= tcCMSPAR
		settings.Iflag &^= unix.INPCK
	case OddParity:
		settings.Cflag |= unix.PARENB
		settings.Cflag |= unix.PARODD
		settings.Cflag &^= tcCMSPAR
		settings.Iflag |= unix.INPCK
	case EvenParity:
		settings.Cflag |= unix.PARENB
		settings.Cflag &^= unix.PARODD
		settings.Cflag &^= tcCMSPAR
		settings.Iflag |= unix.INPCK
	case MarkParity:
		if tcCMSPAR == 0 {
			return &PortError{code: InvalidParity}
		}
		settings.Cflag |= unix.PARENB
		settings.Cflag |= unix.PARODD
		settings.Cflag |= tcCMSPAR
		settings.Iflag |= unix.INPCK
	case SpaceParity:
		if tcCMSPAR == 0 {
			return &PortError{code: InvalidParity}
		}
		settings.Cflag |= unix.PARENB
		settings.Cflag &^= unix.PARODD
		settings.Cflag |= tcCMSPAR
		settings.Iflag |= unix.INPCK
	default:
		return &PortError{code: InvalidParity}
	}
	return nil
}

func setTermSettingsDataBits(bits int, settings *unix.Termios) error {
	databits, ok := databitsMap[bits]
	if !ok {
		return &PortError{code: InvalidDataBits}
	}
	// Remove previous databits setting
	settings.Cflag &^= unix.CSIZE
	// Set requested databits
	settings.Cflag |= databits
	return nil
}

func setTermSettingsStopBits(bits StopBits, settings *unix.Termios) error {
	switch bits {
	case OneStopBit:
		settings.Cflag &^= unix.CSTOPB
	case OnePointFiveStopBits:
		return &PortError{code: InvalidStopBits}
	case TwoStopBits:
		settings.Cflag |= unix.CSTOPB
	default:
		return &PortError{code: InvalidStopBits}
	}
	return nil
}

func setTermSettingsCtsRts(enable bool, settings *unix.Termios) {
	if enable {
		settings.Cflag |= tcCRTSCTS
	} else {
		settings.Cflag &^= tcCRTSCTS
	}
}

func setRawMode(settings *unix.Termios) {
	// Set local mode
	settings.Cflag |= unix.CREAD
	settings.Cflag |= unix.CLOCAL

	// Set raw mode
	settings.Lflag &^= unix.ICANON
	settings.Lflag &^= unix.ECHO
	settings.Lflag &^= unix.ECHOE
	settings.Lflag &^= unix.ECHOK
	settings.Lflag &^= unix.ECHONL
	settings.Lflag &^= unix.ECHOCTL
	settings.Lflag &^= unix.ECHOPRT
	settings.Lflag &^= unix.ECHOKE
	settings.Lflag &^= unix.ISIG
	settings.Lflag &^= unix.IEXTEN

	settings.Iflag &^= unix.IXON
	settings.Iflag &^= unix.IXOFF
	settings.Iflag &^= unix.IXANY
	settings.Iflag &^= unix.INPCK
	settings.Iflag &^= unix.IGNPAR
	settings.Iflag &^= unix.PARMRK
	settings.Iflag &^= unix.ISTRIP
	settings.Iflag &^= unix.IGNBRK
	settings.Iflag &^= unix.BRKINT
	settings.Iflag &^= unix.INLCR
	settings.Iflag &^= unix.IGNCR
	settings.Iflag &^= unix.ICRNL
	settings.Iflag &^= tcIUCLC

	settings.Oflag &^= unix.OPOST

	// Block reads until at least one char is available (no timeout)
	settings.Cc[unix.VMIN] = 1
	settings.Cc[unix.VTIME] = 0
}

// native syscall wrapper functions

func (port *unixPort) getTermSettings() (*unix.Termios, error) {
	settings := &unix.Termios{}
	err := ioctl(port.handle, ioctlTcgetattr, uintptr(unsafe.Pointer(settings)))
	return settings, err
}

func (port *unixPort) setTermSettings(settings *unix.Termios) error {
	return ioctl(port.handle, ioctlTcsetattr, uintptr(unsafe.Pointer(settings)))
}

func (port *unixPort) getModemBitsStatus() (int, error) {
	var status int
	err := ioctl(port.handle, unix.TIOCMGET, uintptr(unsafe.Pointer(&status)))
	return status, err
}

func (port *unixPort) setModemBitsStatus(status int) error {
	return ioctl(port.handle, unix.TIOCMSET, uintptr(unsafe.Pointer(&status)))
}

func (port *unixPort) acquireExclusiveAccess() error {
	return ioctl(port.handle, unix.TIOCEXCL, 0)
}

func (port *unixPort) releaseExclusiveAccess() error {
	return ioctl(port.handle, unix.TIOCNXCL, 0)
}<|MERGE_RESOLUTION|>--- conflicted
+++ resolved
@@ -13,11 +13,7 @@
 	"regexp"
 	"strings"
 	"sync"
-<<<<<<< HEAD
 	"sync/atomic"
-	"syscall"
-=======
->>>>>>> eae1344f
 	"unsafe"
 
 	"golang.org/x/sys/unix"
